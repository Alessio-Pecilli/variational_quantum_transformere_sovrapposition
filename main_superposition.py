--- conflicted
+++ resolved
@@ -507,11 +507,7 @@
 
 def main():
     """
-<<<<<<< HEAD
-    Main execution function - VERAMENTE ISTANTANEO!
-=======
     Main execution function - NO INPUTS, VERAMENTE ISTANTANEO!
->>>>>>> 9df24705
     """
     # Load configuration and make it REALLY fast
     config = OPTIMIZATION_CONFIG.copy()
@@ -559,12 +555,6 @@
     print(f"  Embedding dim: {config['embedding_dim']}")
     print("=" * 80)
     
-<<<<<<< HEAD
-    # NO INPUT - always use sentence mode
-    use_hamiltonian = False
-    
-=======
->>>>>>> 9df24705
     # PARAMETRI SEMPRE FRESCHI - NESSUN INPUT RICHIESTO!
     print("Avvio con parametri freschi (ignoro parametri esistenti per test veloce)")
     best_params = None
